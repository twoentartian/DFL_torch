--- conflicted
+++ resolved
@@ -223,12 +223,9 @@
                 start_model.load_state_dict(current_model_stat)
                 if rebuilding_normalization_index == arg_rebuild_normalization_round:
                     break
-<<<<<<< HEAD
                 if rebuilding_normalization_index >= arg_rebuild_normalization_round_min:
                     if rebuilding_loss_val < training_loss_val:
                         break
-=======
->>>>>>> 30c77b6b
                 print(f"debug: rebuild_loss={rebuilding_loss_val}")
                 assert (rebuilding_normalization_index < arg_rebuild_normalization_round)
             print(f"[{start_file_name}--{end_file_name}] current tick: {current_tick}, rebuilding finished at {rebuilding_normalization_index} rounds, rebuilding loss = {rebuilding_loss_val}")
@@ -285,7 +282,6 @@
     adoptive_step_size = args.adoptive_step_size
     training_round = args.training_round
     rebuild_normalization_round = args.rebuild_norm_round
-    rebuild_normalization_round_min = args.rebuild_norm_round_min
     learning_rate = args.lr
     use_cpu = args.cpu
     paths_to_find = get_files_to_process(args.start_folder, args.end_folder, mode)
